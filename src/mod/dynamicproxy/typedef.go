package dynamicproxy

/*
	typdef.go

	This script handle the type definition for dynamic proxy and endpoints

	If you are looking for the default object initailization, please refer to default.go
*/
import (
	_ "embed"
	"net"
	"net/http"
	"sync"

	"imuslab.com/zoraxy/mod/auth/sso/oauth2"

	"imuslab.com/zoraxy/mod/access"
	"imuslab.com/zoraxy/mod/auth/sso/forward"
	"imuslab.com/zoraxy/mod/dynamicproxy/dpcore"
	"imuslab.com/zoraxy/mod/dynamicproxy/exploits"
	"imuslab.com/zoraxy/mod/dynamicproxy/loadbalance"
	"imuslab.com/zoraxy/mod/dynamicproxy/permissionpolicy"
	"imuslab.com/zoraxy/mod/dynamicproxy/redirection"
	"imuslab.com/zoraxy/mod/dynamicproxy/rewrite"
	"imuslab.com/zoraxy/mod/geodb"
	"imuslab.com/zoraxy/mod/info/logger"
	"imuslab.com/zoraxy/mod/plugins"
	"imuslab.com/zoraxy/mod/statistic"
	"imuslab.com/zoraxy/mod/tlscert"
)

type ProxyType int

const PassiveLoadBalanceNotifyTimeout = 60 //Time to assume a passive load balance is unreachable, in seconds
const (
	ProxyTypeRoot ProxyType = iota //Root Proxy, everything not matching will be routed here
	ProxyTypeHost                  //Host Proxy, match by host (domain) name
	ProxyTypeVdir                  //Virtual Directory Proxy, match by path prefix
)

type ProxyHandler struct {
	Parent *Router
}

/* Router Object Options */
type RouterOption struct {
	/* Basic Settings */
	HostUUID           string //The UUID of Zoraxy, use for heading mod
	HostVersion        string //The version of Zoraxy, use for heading mod
	Port               int    //Incoming port
	UseTls             bool   //Use TLS to serve incoming requsts
	MinTLSVersion      uint16 //Minimum TLS version
	NoCache            bool   //Force set Cache-Control: no-store
	ListenOnPort80     bool   //Enable port 80 http listener
	ForceHttpsRedirect bool   //Force redirection of http to https endpoint

	/* Routing Service Managers */
	TlsManager         *tlscert.Manager          //TLS manager for serving SAN certificates
	RedirectRuleTable  *redirection.RuleTable    //Redirection rules handler and table
	GeodbStore         *geodb.Store              //GeoIP resolver
	AccessController   *access.Controller        //Blacklist / whitelist controller
	StatisticCollector *statistic.Collector      //Statistic collector for storing stats on incoming visitors
	WebDirectory       string                    //The static web server directory containing the templates folder
	LoadBalancer       *loadbalance.RouteManager //Load balancer that handle load balancing of proxy target
	PluginManager      *plugins.Manager          //Plugin manager for handling plugin routing

	/* Authentication Providers */
	ForwardAuthRouter *forward.AuthRouter
	OAuth2Router      *oauth2.OAuth2Router //OAuth2Router router for OAuth2Router authentication

	/* Utilities */
	DevelopmentMode bool           //Enable development mode, provide more debug information in headers
	Logger          *logger.Logger //Logger for reverse proxy requests
}

/* Router Object */
type Router struct {
	Option         *RouterOption
	ProxyEndpoints *sync.Map      //Map of ProxyEndpoint objects, each ProxyEndpoint object is a routing rule that handle incoming requests
	Running        bool           //If the router is running
	Root           *ProxyEndpoint //Root proxy endpoint, default site

	/* Internals */
	mux          http.Handler              //HTTP handler
	server       *http.Server              //HTTP server
	loadBalancer *loadbalance.RouteManager //Load balancer routing manager
	routingRules []*RoutingRule            //Special routing rules, handle high priority routing like ACME request handling

	tlsListener      net.Listener //TLS listener, handle SNI routing
	tlsBehaviorMutex sync.RWMutex //Mutex for tlsBehavior map
	tlsRedirectStop  chan bool    //Stop channel for tls redirection server

	rateLimterStop   chan bool              //Stop channel for rate limiter
	rateLimitCounter RequestCountPerIpTable //Request counter for rate limter

<<<<<<< HEAD
	captchaSessionStore *CaptchaSessionStore //CAPTCHA session store for tracking verified sessions
=======
	// Secondary listening ports and their servers
	secondaryServers     map[string]*http.Server //Map of secondary listening servers, key is the listening address (ip:port or :port)
	secondaryStopChans   map[string]chan bool    //Stop channels for secondary listening servers
	secondaryServerMutex sync.RWMutex            //Mutex for accessing secondary server maps
>>>>>>> 0d32353f
}

/* Basic Auth Related Data structure*/
// Auth credential for basic auth on certain endpoints
type BasicAuthCredentials struct {
	Username     string
	PasswordHash string
}

// Auth credential for basic auth on certain endpoints
type BasicAuthUnhashedCredentials struct {
	Username string
	Password string
}

type AuthExceptionType int

const (
	AuthExceptionType_Paths AuthExceptionType = iota //Path exception, match by path prefix
	AuthExceptionType_CIDR                           //CIDR exception, match by CIDR
)

// Paths to exclude in basic auth enabled proxy handler
type BasicAuthExceptionRule struct {
	RuleType   AuthExceptionType //The type of the exception rule
	PathPrefix string            //Path prefix to match, e.g. /api/v1/
	CIDR       string            //CIDR to match, e.g. 192.168.1.0/24 or IP address, e.g. 192.168.1.1
}

/* Routing Rule Data Structures */

// A Virtual Directory endpoint, provide a subset of ProxyEndpoint for better
// program structure than directly using ProxyEndpoint
type VirtualDirectoryEndpoint struct {
	MatchingPath        string               //Matching prefix of the request path, also act as key
	Domain              string               //Domain or IP to proxy to
	RequireTLS          bool                 //Target domain require TLS
	SkipCertValidations bool                 //Set to true to accept self signed certs
	Disabled            bool                 //If the rule is enabled
	proxy               *dpcore.ReverseProxy `json:"-"`
	parent              *ProxyEndpoint       `json:"-"`
}

// Rules and settings for header rewriting
type HeaderRewriteRules struct {
	UserDefinedHeaders            []*rewrite.UserDefinedHeader        //Custom headers to append when proxying requests from this endpoint
	RequestHostOverwrite          string                              //If not empty, this domain will be used to overwrite the Host field in request header
	HSTSMaxAge                    int64                               //HSTS max age, set to 0 for disable HSTS headers
	EnablePermissionPolicyHeader  bool                                //Enable injection of permission policy header
	PermissionPolicy              *permissionpolicy.PermissionsPolicy //Permission policy header
	DisableHopByHopHeaderRemoval  bool                                //Do not remove hop-by-hop headers
	DisableUserAgentHeaderRemoval bool                                //Do not remove User-Agent header from server response

}

/*

	Authentication Provider

	TODO: Move these into a dedicated module
*/

type AuthMethod int

const (
	AuthMethodNone    AuthMethod = iota //No authentication required
	AuthMethodBasic                     //Basic Auth
	AuthMethodForward                   //Forward
	AuthMethodOauth2                    //Oauth2
)

type AuthenticationProvider struct {
	AuthMethod AuthMethod //The authentication method to use
	/* Basic Auth Settings */
	BasicAuthCredentials    []*BasicAuthCredentials   //Basic auth credentials
	BasicAuthExceptionRules []*BasicAuthExceptionRule //Path to exclude in a basic auth enabled proxy target
	BasicAuthGroupIDs       []string                  //Group IDs that are allowed to access this endpoint

	/* Forward Auth Settings */
	ForwardAuthURL                    string   // Full URL of the Forward Auth endpoint. Example: https://auth.example.com/api/authz/forward-auth
	ForwardAuthResponseHeaders        []string // List of headers to copy from the forward auth server response to the request.
	ForwardAuthResponseClientHeaders  []string // List of headers to copy from the forward auth server response to the client response.
	ForwardAuthRequestHeaders         []string // List of headers to copy from the original request to the auth server. If empty all are copied.
	ForwardAuthRequestExcludedCookies []string // List of cookies to exclude from the request after sending it to the forward auth server.
}

/* CAPTCHA Provider Configuration */

type CaptchaProvider int

const (
	CaptchaProviderCloudflare CaptchaProvider = iota // Cloudflare Turnstile
	CaptchaProviderGoogle                            // Google reCAPTCHA v2/v3
)

type CaptchaConfig struct {
	Provider         CaptchaProvider           // CAPTCHA provider type
	SiteKey          string                    // Site key / public key
	SecretKey        string                    // Secret key / private key
	ExceptionRules   []*CaptchaExceptionRule   // Paths or IPs to exclude from CAPTCHA
	SessionDuration  int                       // Duration in seconds for which a successful CAPTCHA is valid (default: 3600)
	RecaptchaVersion string                    // For Google reCAPTCHA: "v2" or "v3" (default: "v2")
	RecaptchaScore   float64                   // For Google reCAPTCHA v3: minimum score threshold (0.0-1.0, default: 0.5)
}

type CaptchaExceptionType int

const (
	CaptchaExceptionType_Paths CaptchaExceptionType = iota // Path exception, match by path prefix
	CaptchaExceptionType_CIDR                               // CIDR exception, match by CIDR
)

type CaptchaExceptionRule struct {
	RuleType   CaptchaExceptionType // The type of the exception rule
	PathPrefix string               // Path prefix to match, e.g. /api/v1/
	CIDR       string               // CIDR to match, e.g. 192.168.1.0/24 or IP address
}

// A proxy endpoint record, a general interface for handling inbound routing
type ProxyEndpoint struct {
	ProxyType            ProxyType               //The type of this proxy, see const def
	RootOrMatchingDomain string                  //Matching domain for host, also act as key
	MatchingDomainAlias  []string                //A list of domains that alias to this rule
	ActiveOrigins        []*loadbalance.Upstream //Activated Upstream or origin servers IP or domain to proxy to
	InactiveOrigins      []*loadbalance.Upstream //Disabled Upstream or origin servers IP or domain to proxy to
	UseStickySession     bool                    //Use stick session for load balancing
	UseActiveLoadBalance bool                    //Use active loadbalancing, default passive
	Disabled             bool                    //If the rule is disabled
	ListeningPorts       []string                //Alternative listening ports in format "ip:port" or ":port" (e.g., ":8080", "192.168.1.1:8080")

	//Inbound TLS/SSL Related
	BypassGlobalTLS bool                             //Bypass global TLS setting options if TLS Listener enabled (parent.tlsListener != nil)
	TlsOptions      *tlscert.HostSpecificTlsBehavior //TLS options for this endpoint, if nil, use global TLS options

	//Virtual Directories
	VirtualDirectories []*VirtualDirectoryEndpoint

	//Custom Headers
	HeaderRewriteRules           *HeaderRewriteRules
	EnableWebsocketCustomHeaders bool //Enable custom headers for websocket connections as well (default only http reqiests)

	//Authentication
	AuthenticationProvider *AuthenticationProvider

	// Rate Limiting
	RequireRateLimit bool
	RateLimit        int64 // Rate limit in requests per second

	// CAPTCHA Gating
	RequireCaptcha bool          // Enable CAPTCHA gating for this endpoint
	CaptchaConfig  *CaptchaConfig // CAPTCHA provider configuration

	//Uptime Monitor
	DisableUptimeMonitor       bool //Disable uptime monitor for this endpoint
	DisableAutoFallback        bool //Disable automatic fallback when uptime monitor detects an upstream is down (continue monitoring but don't auto-disable upstream)
	DisableLogging             bool //Disable logging of reverse proxy requests
	DisableStatisticCollection bool //Disable statistic collection for this endpoint

	//Exploit Detection
	BlockCommonExploits bool //Enable blocking of common exploits (SQLi, XSS, etc.)
	BlockAICrawlers     bool //Enable blocking of AI crawlers and bots
	MitigationAction    int  //Action to take when exploit/crawler detected (0=404, 1=403, 2=400, 3=Drop, 4=Delay, 5=Captcha)

	// Chunked Transfer Encoding
	DisableChunkedTransferEncoding bool //Disable chunked transfer encoding for this endpoint

	//Access Control
	AccessFilterUUID string //Access filter ID

	//Fallback routing logic (Special Rule Sets Only)
	DefaultSiteOption int    //Fallback routing logic options
	DefaultSiteValue  string //Fallback routing target, optional

	//Internal Logic Elements
	parent   *Router            `json:"-"` //Parent router, excluded from JSON
	detector *exploits.Detector `json:"-"` //Exploit detector instance, excluded from JSON
	Tags     []string           // Tags for the proxy endpoint
}

/*
	Routing type specific interface
	These are options that only avaible for a specific interface
	when running, these are converted into "ProxyEndpoint" objects
	for more generic routing logic
*/

// Root options are those that are required for reverse proxy handler to work
const (
	DefaultSite_InternalStaticWebServer = 0
	DefaultSite_ReverseProxy            = 1
	DefaultSite_Redirect                = 2
	DefaultSite_NotFoundPage            = 3
	DefaultSite_NoResponse              = 4

	DefaultSite_TeaPot = 418 //I'm a teapot
)

/*
Web Templates
*/
var (
	//go:embed templates/forbidden.html
	page_forbidden []byte
	//go:embed templates/hosterror.html
	page_hosterror []byte
)<|MERGE_RESOLUTION|>--- conflicted
+++ resolved
@@ -94,14 +94,14 @@
 	rateLimterStop   chan bool              //Stop channel for rate limiter
 	rateLimitCounter RequestCountPerIpTable //Request counter for rate limter
 
-<<<<<<< HEAD
+
 	captchaSessionStore *CaptchaSessionStore //CAPTCHA session store for tracking verified sessions
-=======
+
 	// Secondary listening ports and their servers
 	secondaryServers     map[string]*http.Server //Map of secondary listening servers, key is the listening address (ip:port or :port)
 	secondaryStopChans   map[string]chan bool    //Stop channels for secondary listening servers
 	secondaryServerMutex sync.RWMutex            //Mutex for accessing secondary server maps
->>>>>>> 0d32353f
+
 }
 
 /* Basic Auth Related Data structure*/
